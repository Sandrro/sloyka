[tool.poetry]
name = "sloyka"
version = "0.1.0"
description = "Library for city identity analysis from social media posts and comments"
authors = ["sandrro, georgekontsevik"]
readme = "README.md"
packages = [{ include = "sloyka" }]

[tool.poetry.dependencies]
python = ">=3.10.6,<3.12"
pandas = "1.5.3"
matplotlib = "3.7.0"
seaborn = "0.12.2"
nltk = "3.8.1"
scikit-learn = "1.2.1"
spacy = "3.5.0"
fuzzywuzzy = "0.18.0"
geopandas = "0.12.2"
numpy = "1.25.2"
flair = "0.12.2"
networkx = "3.1"
osm2geojson = "0.2.3"
osmnx = "1.5.1"
pymorphy2 = "0.9.1"
pymorphy2-dicts-ru = "2.4.417127.4579844"
torch = "2.1.1"
tqdm = "4.64.1"
geopy = "2.3.0"
shapely = "2.0.1"
transformers = "4.26.1"
bertopic = "0.15.0"
sphinx = "7.1.2"
sphinx-rtd-theme = "1.3.0rc1"
autodocsumm = "0.2.11"

flake8 = "6.0.0"
isort = "5.12.0"
black = "23.1.0"
pylint = "3.0.2"
vk-api = "11.9.9"
natasha = "1.6.0"
loguru = "0.7.2"
pandarallel = "1.6.5"
pymorphy3 = "2.0.1"
keybert = "0.8.3"
pyarrow = "15.0.0"
jupyter = "^1.0.0"
testresources = "^2.0.1"
rapidfuzz = "^3.9.0"
<<<<<<< HEAD
osmapi = "^4.0.0"
=======
aniemore = "^1.2.3"

>>>>>>> 70f27223

[tool.poetry.group.test.dependencies]
pytest = "7.4.3"


[tool.poetry.group.dev.dependencies]
ipykernel = "6.29.0"

[build-system]
requires = ["poetry-core", "setuptools", "wheel", "distutils"]
build-backend = "poetry.core.masonry.api"

[tool.black]
line-length = 120

[tool.isort]
profile = 'black'
line_length = 120
<|MERGE_RESOLUTION|>--- conflicted
+++ resolved
@@ -47,12 +47,8 @@
 jupyter = "^1.0.0"
 testresources = "^2.0.1"
 rapidfuzz = "^3.9.0"
-<<<<<<< HEAD
 osmapi = "^4.0.0"
-=======
 aniemore = "^1.2.3"
-
->>>>>>> 70f27223
 
 [tool.poetry.group.test.dependencies]
 pytest = "7.4.3"
