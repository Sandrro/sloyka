import pandas as pd
import pytest
from sloyka.src.geocoder.geocoder import Geocoder

@pytest.fixture
def sample_dataframe():
<<<<<<< HEAD
    s_data = {
        "text": [
            "На рубинштейна 3 снова шумят!!"
        ]
    }
=======
    s_data = {'Текст комментария': {203: 'На Чайковского 63 тоже идет кап.ремонт. В квартире у пенсионеров побили стекла. Куда им обратиться?',
    204: 'Вся улица Жуковского и Восстания заклеена рекламой! Почему не действует полиция и администрация с ЖСК-1 ?'},
    'message_id': {203: 195, 204: 196}}
>>>>>>> 8019e8c8
    return pd.DataFrame(s_data)


def test_run_function(sample_dataframe):
<<<<<<< HEAD
    instance = Geocoder(df=sample_dataframe, osm_id=337422, city_tags = { "place": ["state"] }, text_column_name='text')

    result_df = instance.run(group_column=None)
=======
    osm_id = 337422 # Saint Petersburg
    geocoder = Geocoder(df=sample_dataframe, osm_id=osm_id, city_tags={'place':['state']}, text_column_name='Текст комментария')

    result = geocoder.run(group_column=None)
>>>>>>> 8019e8c8

    print(result[['Street', 'Numbers']])

<<<<<<< HEAD
    assert result_df.loc[0, "Street"] == "рубинштейна"
    assert result_df.loc[0, "Numbers"] == "3"
=======
    assert result.loc[0, "Street"] == "чайковского"
    assert result.loc[0, "Numbers"] == "63"

>>>>>>> 8019e8c8
<|MERGE_RESOLUTION|>--- conflicted
+++ resolved
@@ -1,42 +1,22 @@
-import pandas as pd
-import pytest
-from sloyka.src.geocoder.geocoder import Geocoder
-
-@pytest.fixture
-def sample_dataframe():
-<<<<<<< HEAD
-    s_data = {
-        "text": [
-            "На рубинштейна 3 снова шумят!!"
-        ]
-    }
-=======
-    s_data = {'Текст комментария': {203: 'На Чайковского 63 тоже идет кап.ремонт. В квартире у пенсионеров побили стекла. Куда им обратиться?',
-    204: 'Вся улица Жуковского и Восстания заклеена рекламой! Почему не действует полиция и администрация с ЖСК-1 ?'},
-    'message_id': {203: 195, 204: 196}}
->>>>>>> 8019e8c8
-    return pd.DataFrame(s_data)
-
-
-def test_run_function(sample_dataframe):
-<<<<<<< HEAD
-    instance = Geocoder(df=sample_dataframe, osm_id=337422, city_tags = { "place": ["state"] }, text_column_name='text')
-
-    result_df = instance.run(group_column=None)
-=======
-    osm_id = 337422 # Saint Petersburg
-    geocoder = Geocoder(df=sample_dataframe, osm_id=osm_id, city_tags={'place':['state']}, text_column_name='Текст комментария')
-
-    result = geocoder.run(group_column=None)
->>>>>>> 8019e8c8
-
-    print(result[['Street', 'Numbers']])
-
-<<<<<<< HEAD
-    assert result_df.loc[0, "Street"] == "рубинштейна"
-    assert result_df.loc[0, "Numbers"] == "3"
-=======
-    assert result.loc[0, "Street"] == "чайковского"
-    assert result.loc[0, "Numbers"] == "63"
-
->>>>>>> 8019e8c8
+import pandas as pd
+import pytest
+from sloyka.src.geocoder.geocoder import Geocoder
+
+@pytest.fixture
+def sample_dataframe():
+    s_data = {'Текст комментария': {203: 'На Чайковского 63 тоже идет кап.ремонт. В квартире у пенсионеров побили стекла. Куда им обратиться?',
+    204: 'Вся улица Жуковского и Восстания заклеена рекламой! Почему не действует полиция и администрация с ЖСК-1 ?'},
+    'message_id': {203: 195, 204: 196}}
+    return pd.DataFrame(s_data)
+
+
+def test_run_function(sample_dataframe):
+    osm_id = 337422 # Saint Petersburg
+    geocoder = Geocoder(df=sample_dataframe, osm_id=osm_id, city_tags={'place':['state']}, text_column_name='Текст комментария')
+
+    result = geocoder.run(group_column=None)
+
+    print(result[['Street', 'Numbers']])
+
+    assert result.loc[0, "Street"] == "чайковского"
+    assert result.loc[0, "Numbers"] == "63"