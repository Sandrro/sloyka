--- conflicted
+++ resolved
@@ -4,11 +4,8 @@
 from .data_getter import GeoDataGetter, Streets, VKParser
 from .semantic_graph import Semgraph
 from .ner_parklike import NER_parklike
-<<<<<<< HEAD
+from .city_services_extract import City_services
 from .area_matcher import AreaMatcher
-=======
-from .city_services_extract import City_services
->>>>>>> e6dd3bf1
 
 __all__ = [
     "EventDetection",
@@ -19,9 +16,6 @@
     "Streets",
     "NER_parklike",
     "VKParser",
-<<<<<<< HEAD
-    "AreaMatcher"
-=======
-    "City_services"
->>>>>>> e6dd3bf1
+    "City_services",
+    "AreaMatcher",
 ]