--- conflicted
+++ resolved
@@ -11,11 +11,8 @@
     NER_parklike,
     VKParser,
     City_services,
-<<<<<<< HEAD
-    AreaMatcher
-=======
+    AreaMatcher,
     EmotionRecognizer
->>>>>>> 70f27223
 )
 
 __all__ = [
@@ -28,11 +25,8 @@
     "NER_parklike",
     "VKParser",
     "City_services",
-<<<<<<< HEAD
-    "AreaMatcher"
-=======
+    "AreaMatcher",
     "EmotionRecognizer"
->>>>>>> 70f27223
 ]
 
 logger.remove()
